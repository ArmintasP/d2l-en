--- conflicted
+++ resolved
@@ -2069,10 +2069,6 @@
   year={1992}
 }
 
-<<<<<<< HEAD
-
-
-=======
 @inproceedings{jia2014caffe,
   title={Caffe: Convolutional architecture for fast feature embedding},
   author={Jia, Yangqing and Shelhamer, Evan and Donahue, Jeff and Karayev, Sergey and Long, Jonathan and Girshick, Ross and Guadarrama, Sergio and Darrell, Trevor},
@@ -2080,7 +2076,6 @@
   pages={675--678},
   year={2014}
 }
->>>>>>> 58a835c3
 
 @article{dean2012large,
   title={Large scale distributed deep networks},
