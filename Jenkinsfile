--- conflicted
+++ resolved
@@ -70,18 +70,6 @@
       d2lbook build pdf
       """
 
-<<<<<<< HEAD
-      sh label:"Build Package", script:"""set -ex
-      conda activate ${ENV_NAME}
-      d2lbook build pkg
-      """
-
-      if (env.BRANCH_NAME == 'jax') {
-        sh label:"Publish", script:"""set -ex
-        conda activate ${ENV_NAME}
-        d2lbook deploy html pdf pkg --s3 s3://preview.d2l.ai/${JOB_NAME}/
-      """
-=======
       sh label:"Build Pytorch PDF", script:"""set -ex
       conda activate ${ENV_NAME}
       d2lbook build pdf --tab pytorch
@@ -107,7 +95,6 @@
         if (env.BRANCH_NAME.startsWith("PR-")) {
             pullRequest.comment("Job ${JOB_NAME}/${BUILD_NUMBER} is complete. \nCheck the results at http://preview.d2l.ai/${JOB_NAME}/")
         }
->>>>>>> 9936b33c
       }
     }
   }
